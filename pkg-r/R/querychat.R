#' Call this once outside of any server function
#'
#' This will perform one-time initialization that can then be shared by all
#' Shiny sessions in the R process.
#'
#' @param data_source A querychat_data_source object created by
#'   `querychat_data_source()`.
#'
#'   To create a data source:
#'   - For data frame: `querychat_data_source(df, tbl_name = "my_table")`
#'   - For database: `querychat_data_source(conn, "table_name")`
#' @param greeting A string in Markdown format, containing the initial message
#'   to display to the user upon first loading the chatbot. If not provided, the
#'   LLM will be invoked at the start of the conversation to generate one.
#' @param data_description A string containing a data description for the chat
#'   model. We have found that formatting the data description as a markdown
#'   bulleted list works best.
#' @param extra_instructions A string containing extra instructions for the
#'   chat model.
#' @param client An `ellmer::Chat` object, a string to be passed to
#'   [ellmer::chat()] describing the model to use (e.g. `"openai/gpt-4o"`), or a
#'   function that creates a chat client. When using a function, the function
#'   should take `system_prompt` as an argument and return an `ellmer::Chat`
#'   object.
#'
#'   If `client` is not provided, querychat consults the `querychat.client` R
#'   option, which can be any of the described options, or the
#'   `QUERYCHAT_CLIENT` environment variable, which can be set to a a
#'   provider-model string. If no option is provided, querychat defaults to
#'   using [ellmer::chat_openai()].
#' @param create_chat_func `r lifecycle::badge('deprecated')`. Use the `client`
#'   argument instead.
#' @param system_prompt A string containing the system prompt for the chat
#'   model. The default generates a generic prompt, which you can enhance via
#'   the `data_description` and `extra_instructions` arguments.
#' @param auto_close_data_source Should the data source connection be
#'   automatically closed when the shiny app stops? Defaults to TRUE.
#'
#' @returns An object that can be passed to `querychat_server()` as the
#'   `querychat_config` argument. By convention, this object should be named
#'   `querychat_config`.
#'
#' @export
querychat_init <- function(
  data_source,
  greeting = NULL,
  data_description = NULL,
  extra_instructions = NULL,
  create_chat_func = deprecated(),
  system_prompt = NULL,
  auto_close_data_source = TRUE,
  client = NULL
) {
  if (lifecycle::is_present(create_chat_func)) {
    lifecycle::deprecate_warn(
      "0.0.1",
      "querychat_init(create_chat_func=)",
      "querychat_init(client =)"
    )
    if (!is.null(client)) {
      rlang::abort(
        "You cannot pass both `create_chat_func` and `client` to `querychat_init()`."
      )
    }
    client <- create_chat_func
  }

  client <- querychat_client(client)

  # If the user passes a data.frame to data_source, create a correct data source for them
  if (inherits(data_source, "data.frame")) {
    data_source <- querychat_data_source(
      data_source,
      table_name = deparse(substitute(data_source))
    )
  }

  # Check that data_source is a querychat_data_source object
  if (!inherits(data_source, "querychat_data_source")) {
    rlang::abort(
      "`data_source` must be a querychat_data_source object. Use querychat_data_source() to create one."
    )
  }

  if (auto_close_data_source) {
    # Close the data source when the Shiny app stops (or, if some reason the
    # querychat_init call is within a specific session, when the session ends)
    shiny::onStop(function() {
      message("Closing data source...")
      cleanup_source(data_source)
    })
  }

  # Generate system prompt if not provided
  if (is.null(system_prompt)) {
    system_prompt <- create_system_prompt(
      data_source,
      data_description = data_description,
      extra_instructions = extra_instructions
    )
  }

  # Validate system prompt
  stopifnot(
    "system_prompt must be a string" = is.character(system_prompt)
  )

  if (!is.null(greeting)) {
    greeting <- paste(collapse = "\n", greeting)
  } else {
    rlang::warn(c(
      "No greeting provided; the LLM will be invoked at the start of the conversation to generate one.",
      "*" = "For faster startup, lower cost, and determinism, please save a greeting and pass it to querychat_init()."
    ))
  }

  structure(
    list(
      data_source = data_source,
      system_prompt = system_prompt,
      greeting = greeting,
      client = client
    ),
    class = "querychat_config"
  )
}

#' UI components for querychat
#'
#' These functions create UI components for the querychat interface.
#' `querychat_ui()` creates a basic chat interface, while `querychat_sidebar()`
#' wraps the chat interface in a [bslib::sidebar()] component designed to be
#' used as the `sidebar` argument to [bslib::page_sidebar()].
#'
#' @param id The ID of the module instance.
#' @param width,height In `querychat_sidebar()`: the width and height of the
#'   sidebar.
#' @param ... In `querychat_sidebar()`: additional arguments passed to
#'   [bslib::sidebar()].
#'
#' @return A UI object that can be embedded in a Shiny app.
#'
#' @name querychat_ui
#' @export
querychat_sidebar <- function(id, width = 400, height = "100%", ...) {
  bslib::sidebar(
    width = width,
    height = height,
    class = "querychat-sidebar",
    ...,
    # purposely NOT using ns() for `id`, we're just a passthrough
    querychat_ui(id)
  )
}

#' @rdname querychat_ui
#' @export
querychat_ui <- function(id) {
  ns <- shiny::NS(id)
  htmltools::tagList(
    htmltools::htmlDependency(
      "querychat",
      version = "0.0.1",
      package = "querychat",
      src = "htmldep",
      script = "querychat.js",
      stylesheet = "styles.css"
    ),
    shinychat::chat_ui(
      ns("chat"),
      height = "100%",
      fill = TRUE,
      class = "querychat"
    )
  )
}

#' Initalize the querychat server
#'
#' @param id The ID of the module instance. Must match the ID passed to
#'   the corresponding call to `querychat_ui()`.
#' @param querychat_config An object created by `querychat_init()`.
#'
#' @returns A querychat instance, which is a named list with the following
#' elements:
#'
#' - `sql`: A reactive that returns the current SQL query.
#' - `title`: A reactive that returns the current title.
#' - `df`: A reactive that returns the filtered data as a data.frame.
#' - `tbl`: A reactive that returns a lazy `dbplyr::tbl()` object that supports
#'    lazy evaluation and query chaining. This can be further manipulated with
#'    dplyr verbs before calling `collect()` to materialize the results.
#' - `chat`: The [ellmer::Chat] object that powers the chat interface.
#'
#' @export
querychat_server <- function(id, querychat_config) {
  shiny::moduleServer(id, function(input, output, session) {
    # 🔄 Reactive state/computation --------------------------------------------

    data_source <- querychat_config[["data_source"]]
    system_prompt <- querychat_config[["system_prompt"]]
    greeting <- querychat_config[["greeting"]]
    client <- querychat_config[["client"]]

    current_title <- shiny::reactiveVal(NULL)
    current_query <- shiny::reactiveVal("")
    filtered_df <- shiny::reactive({
      execute_query(data_source, query = DBI::SQL(current_query()))
    })
    filtered_tbl <- shiny::reactive({
      get_lazy_data(data_source, query = current_query())
    })

    append_output <- function(...) {
      txt <- paste0(...)
      shinychat::chat_append_message(
        "chat",
        list(role = "assistant", content = txt),
        chunk = TRUE,
        operation = "append",
        session = session
      )
    }

    # Preload the conversation with the system prompt. These are instructions for
    # the chat model, and must not be shown to the end user.
    chat <- client$clone()
    chat$set_turns(list())
    chat$set_system_prompt(system_prompt)
    chat$register_tool(
      tool_update_dashboard(data_source, current_query, current_title)
    )
    chat$register_tool(tool_query(data_source))

    # Prepopulate the chat UI with a welcome message that appears to be from the
    # chat model (but is actually hard-coded). This is just for the user, not for
    # the chat model to see.
    if (!is.null(greeting)) {
      if (isTRUE(any(nzchar(greeting)))) {
        shinychat::chat_append("chat", greeting)
      }
    } else {
      shinychat::chat_append(
        "chat",
        chat$stream_async(
          "Please give me a friendly greeting. Include a few sample prompts in a two-level bulleted list."
        )
      )
    }

    append_stream_task <- shiny::ExtendedTask$new(
      function(client, user_input) {
        stream <- client$stream_async(
          user_input,
          stream = "content"
        )

        p <- promises::promise_resolve(stream)
        promises::then(p, function(stream) {
          shinychat::chat_append("chat", stream)
        })
      }
    )

    shiny::observeEvent(input$chat_user_input, {
      append_stream_task$invoke(chat, input$chat_user_input)
    })

    shiny::observeEvent(input$chat_update, {
      current_query(input$chat_update$query)
      current_title(input$chat_update$title)
    })

    list(
      chat = chat,
      sql = shiny::reactive(current_query()),
      title = shiny::reactive(current_title()),
      df = filtered_df,
<<<<<<< HEAD
      tbl = filtered_tbl
=======
      update_query = function(query, title = NULL) {
        current_query(query)
        current_title(title)
      }
>>>>>>> 7358605c
    )
  })
}

df_to_html <- function(df, maxrows = 5) {
  df_short <- if (nrow(df) > 10) utils::head(df, maxrows) else df

  tbl_html <- utils::capture.output(
    df_short |>
      xtable::xtable() |>
      print(
        type = "html",
        include.rownames = FALSE,
        html.table.attributes = NULL
      )
  ) |>
    paste(collapse = "\n")

  if (nrow(df_short) != nrow(df)) {
    rows_notice <- paste0(
      "\n\n(Showing only the first ",
      maxrows,
      " rows out of ",
      nrow(df),
      ".)\n"
    )
  } else {
    rows_notice <- ""
  }

  paste0(tbl_html, "\n", rows_notice)
}<|MERGE_RESOLUTION|>--- conflicted
+++ resolved
@@ -276,14 +276,11 @@
       sql = shiny::reactive(current_query()),
       title = shiny::reactive(current_title()),
       df = filtered_df,
-<<<<<<< HEAD
-      tbl = filtered_tbl
-=======
+      tbl = filtered_tbl,
       update_query = function(query, title = NULL) {
         current_query(query)
         current_title(title)
       }
->>>>>>> 7358605c
     )
   })
 }
