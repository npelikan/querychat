--- conflicted
+++ resolved
@@ -3,18 +3,10 @@
 #' This will perform one-time initialization that can then be shared by all
 #' Shiny sessions in the R process.
 #'
-<<<<<<< HEAD
 #' @param data_source A querychat_data_source object created by `querychat_data_source()`.
 #'   To create a data source:
 #'   - For data frame: `querychat_data_source(df, tbl_name = "my_table")`
 #'   - For database: `querychat_data_source(conn, "table_name")`
-=======
-#' @param df A data frame.
-#' @param table_name A string containing a valid table name for the data frame,
-#'   that will appear in SQL queries. Ensure that it begins with a letter, and
-#'   contains only letters, numbers, and underscores. By default, querychat will
-#'   try to infer a table name using the name of the `df` argument.
->>>>>>> ba8dda80
 #' @param greeting A string in Markdown format, containing the initial message
 #'   to display to the user upon first loading the chatbot. If not provided, the
 #'   LLM will be invoked at the start of the conversation to generate one.
@@ -27,21 +19,15 @@
 #'   The default uses `create_system_prompt()` to generate a generic prompt,
 #'   which you can enhance via the `data_description` and `extra_instructions`
 #'   arguments.
-<<<<<<< HEAD
 #' @param auto_close_data_source Should the data source connection be automatically
 #'   closed when the shiny app stops? Defaults to TRUE.
 #'
-=======
-#' @param create_chat_func A function that takes a system prompt and returns a
-#'   chat object. The default uses `ellmer::chat_openai()`.
->>>>>>> ba8dda80
 #' @returns An object that can be passed to `querychat_server()` as the
 #'   `querychat_config` argument. By convention, this object should be named
 #'   `querychat_config`.
 #'
 #' @export
 querychat_init <- function(
-<<<<<<< HEAD
   data_source,
   greeting = NULL,
   data_description = NULL,
@@ -66,44 +52,6 @@
       "`data_source` must be a querychat_data_source object. Use querychat_data_source() to create one."
     )
   }
-=======
-  df,
-  ...,
-  table_name = deparse(substitute(df)),
-  greeting = NULL,
-  data_description = NULL,
-  extra_instructions = NULL,
-  prompt_template = NULL,
-  system_prompt = querychat_system_prompt(
-    df,
-    table_name,
-    # By default, pass through any params supplied to querychat_init()
-    ...,
-    data_description = data_description,
-    extra_instructions = extra_instructions,
-    prompt_template = prompt_template
-  ),
-  create_chat_func = purrr::partial(ellmer::chat_openai, model = "gpt-4o")
-) {
-  is_table_name_ok <- is.character(table_name) &&
-    length(table_name) == 1 &&
-    grepl("^[a-zA-Z][a-zA-Z0-9_]*$", table_name, perl = TRUE)
-  if (!is_table_name_ok) {
-    if (missing(table_name)) {
-      rlang::abort(
-        "Unable to infer table name from `df` argument. Please specify `table_name` argument explicitly."
-      )
-    } else {
-      rlang::abort(
-        "`table_name` argument must be a string containing a valid table name."
-      )
-    }
-  }
-
-  force(df)
-  force(system_prompt) # Have default `...` params evaluated
-  force(create_chat_func)
->>>>>>> ba8dda80
 
   if (auto_close_data_source) {
     # Close the data source when the Shiny app stops (or, if some reason the
@@ -125,11 +73,6 @@
 
   # Validate system prompt and create_chat_func
   stopifnot(
-<<<<<<< HEAD
-=======
-    "df must be a data frame" = is.data.frame(df),
-    "table_name must be a string" = is.character(table_name),
->>>>>>> ba8dda80
     "system_prompt must be a string" = is.character(system_prompt),
     "create_chat_func must be a function" = is.function(create_chat_func)
   )
@@ -152,13 +95,6 @@
     ))
   }
 
-<<<<<<< HEAD
-=======
-  conn <- DBI::dbConnect(duckdb::duckdb(), dbdir = ":memory:")
-  duckdb::duckdb_register(conn, table_name, df, experimental = FALSE)
-  shiny::onStop(function() DBI::dbDisconnect(conn))
-
->>>>>>> ba8dda80
   structure(
     list(
       data_source = data_source,
