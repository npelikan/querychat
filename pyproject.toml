[build-system]
requires = ["hatchling"]
build-backend = "hatchling.build"

[project]
name = "querychat"
version = "0.1.0"
description = "Chat with your data using natural language"
readme = "pkg-py/README.md"
requires-python = ">=3.9"
license = { file = "pkg-py/LICENSE" }
authors = [{ name = "Posit", email = "info@posit.co" }]
dependencies = [
    "duckdb",
    "pandas",
    "shiny",
    "shinywidgets",
    "htmltools",
    "chatlas",
    "narwhals",
    "chevron",
    "sqlalchemy>=2.0.0" # Using 2.0+ for improved type hints and API
]
classifiers = [
    "Programming Language :: Python",
    "Programming Language :: Python :: 3.8",
    "Programming Language :: Python :: 3.9",
    "Programming Language :: Python :: 3.10",
    "Programming Language :: Python :: 3.11",
    "Programming Language :: Python :: 3.12",
    "Programming Language :: Python :: 3.13",
]

[project.urls]
Homepage = "https://github.com/posit-dev/querychat" # TODO update when we have docs
Repository = "https://github.com/posit-dev/querychat"
Issues = "https://github.com/posit-dev/querychat/issues"
Source = "https://github.com/posit-dev/querychat/tree/main/pkg-py"

[tool.hatch.build.targets.wheel]
packages = ["pkg-py/src/querychat"]

[tool.hatch.build.targets.sdist]
include = ["pkg-py/src/querychat", "pkg-py/LICENSE", "pkg-py/README.md"]

[dependency-groups]
dev = ["ruff>=0.6.5", "pyright>=1.1.401", "tox-uv>=1.11.4", "pytest>=8.4.0"]
docs = ["quartodoc>=0.11.1"]
examples = ["seaborn", "openai"]

[tool.ruff]
src = ["pkg-py/src/querychat"]
exclude = [
    ".bzr",
    ".direnv",
    ".eggs",
    ".git",
    ".git-rewrite",
    ".hg",
    ".ipynb_checkpoints",
    ".mypy_cache",
    ".nox",
    ".pants.d",
    ".pyenv",
    ".pytest_cache",
    ".pytype",
    ".ruff_cache",
    ".svn",
    ".tox",
    ".venv",
    ".vscode",
    "__pypackages__",
    "_build",
    "buck-out",
    "build",
    "dist",
    "node_modules",
    "site-packages",
    "venv",
<<<<<<< HEAD
    "app-*.py",             # ignore example apps for now
    "app.py",
=======
    "examples",             # ignore example apps for now
>>>>>>> ba8dda80
]

line-length = 88
indent-width = 4

target-version = "py39"

[tool.ruff.lint]
extend-ignore = [
    "A002",    # Shadowing a built-in
    "ARG001",  # Unused argument
    "D200",    # One-line docstring should fit on one line with quotes
    "D203",    # 1 blank line required before class docstring
    "D212",    # Multi-line docstring summary should start at the first line
    "E501",    # Line too long
    "ISC001",  # single-line-implicit-string-concatenation
    "ISC002",  # multi-line-implicit-string-concatenation
    "PD901",   # Avoid using the generic variable name `df` for DataFrames
    "PLR0913", # Too many arguments in function definition
    "PLR0915", # Too many statements in function
    "RET504",  # Unnecessary assignment to `{name}` before `return` statement
    "RET505",  # Unnecessary branch after `return` statement
    "UP007",   # Use `X | Y` for type annotations (or Optional[X])
    # This package trusts the user
    "S608", # Possible SQL injection vector through string-based query construction
    # TODO: Remove in the future, when we have docstrings.
    "D100", # Missing docstring in public module
    "D101", # Missing docstring in public class
    "D102", # Missing docstring in public method
    "D104", # Missing docstring in public package
    "D107", # Missing docstring in __init__
    "D205", # 1 blank line required between summary line and description
    "UP045", # Use `X | NULL` for type annotations, not `Optional[X]`
]
extend-select = [
    # "C90", # C90; mccabe: https://docs.astral.sh/ruff/rules/complex-structure/
    "ASYNC",  # ASYNC; flake8-async: https://docs.astral.sh/ruff/rules/#flake8-async-async
    "S",      # S; flake8-bandit: https://docs.astral.sh/ruff/rules/#flake8-bandit-s
    "FBT",    # FBT; flake8-boolean-trap: https://docs.astral.sh/ruff/rules/#flake8-boolean-trap-fbt
    "B",      # B; flake8-bugbear: https://docs.astral.sh/ruff/rules/#flake8-bugbear-b
    "A",      # A; flake8-builtins: https://docs.astral.sh/ruff/rules/#flake8-builtins-a
    "COM",    # COM; Commas: https://docs.astral.sh/ruff/rules/#flake8-commas-com
    "C4",     # C4; flake8-comprehensions: https://docs.astral.sh/ruff/rules/#flake8-comprehensions-c4
    "DTZ",    # DTZ; flake8-datetimez: https://docs.astral.sh/ruff/rules/#flake8-datetimez-dtz
    "T10",    # T10; flake8-dbugger: https://docs.astral.sh/ruff/rules/#flake8-debugger-t10
    "FA",     # FA; flake8-future-annotations: https://docs.astral.sh/ruff/rules/#flake8-future-annotations-fa
    "ISC",    # ISC; flake8-implicit-str-concat: https://docs.astral.sh/ruff/rules/#flake8-implicit-str-concat-isc
    "ICN",    # ICN; flake8-import-conventions: https://docs.astral.sh/ruff/rules/#flake8-import-conventions-icn
    "PIE",    # PIE; flake8-pie: https://docs.astral.sh/ruff/rules/#flake8-pie-pie
    "PYI",    # PYI; flake8-pyi : https://docs.astral.sh/ruff/rules/#flake8-pyi-pyi
    "PT",     # PT; flake8-pytest-style: https://docs.astral.sh/ruff/rules/#flake8-pytest-style-pt
    "Q",      # Q; flake8-quotes: https://docs.astral.sh/ruff/rules/#flake8-quotes-q
    "RET",    # RET; flake8-return: https://docs.astral.sh/ruff/rules/#flake8-return-ret
    "SIM",    # SIM; flake8-simplify: https://docs.astral.sh/ruff/rules/#flake8-simplify-sim
    "TID253", # banned-module-level-imports: https://docs.astral.sh/ruff/rules/banned-module-level-imports/#banned-module-level-imports-tid253
    "TC",     # TC; flake8-type-checking: https://docs.astral.sh/ruff/rules/#flake8-type-checking-tch
    "TD",     # TD; flake8-todos: https://docs.astral.sh/ruff/rules/#flake8-todosimports-td
    "ARG",    # ARG; flake8-argparse: https://docs.astral.sh/ruff/rules/#flake8-unused-arguments-arg
    "PTH",    # PTH; flake8-use-pathlib: https://docs.astral.sh/ruff/rules/#flake8-use-pathlib-pth
    "I",      # I; isort: https://docs.astral.sh/ruff/rules/#isort-i
    "NPY",    # NPY; NumPy-specific rules: https://docs.astral.sh/ruff/rules/#numpy-specific-rules-npy
    "PD",     # PD; pandas-vet: https://docs.astral.sh/ruff/rules/#pandas-vet-pd
    "N",      # N; pep8-naming: https://docs.astral.sh/ruff/rules/#pep8-naming-n
    "PERF",   # PERF; flake8-performance: https://docs.astral.sh/ruff/rules/#flake8-performance-perf
    "E",      # E; pycodestyle: https://docs.astral.sh/ruff/rules/#pycodestyle-e-w
    "W",      # W; pycodestyle: https://docs.astral.sh/ruff/rules/#pycodestyle-e-w
    "D",      # D; pydocstyle: https://docs.astral.sh/ruff/rules/#pydocstyle-d
    "F",      # F; Pyflakes: https://docs.astral.sh/ruff/rules/#pyflakes-f
    "PGH",    # PGH; pygrep-hooks: https://docs.astral.sh/ruff/rules/#pygrep-hooks-pgh
    "PL",     # PL; pylint: https://docs.astral.sh/ruff/rules/#pylint-pl
    "UP",     # UP; pyupgrade: https://docs.astral.sh/ruff/rules/#pyupgrade-up
    "FURB",   # FURB; refurb: https://docs.astral.sh/ruff/rules/#refurb-furb
    "RUF",    # RUF; Ruff specific rules: https://docs.astral.sh/ruff/rules/#ruff-specific-rules-ruf
]

# Allow fix for all enabled rules (when `--fix`) is provided.
fixable = ["ALL"]
unfixable = []

# Allow unused variables when underscore-prefixed.
dummy-variable-rgx = "^(_+|(_+[a-zA-Z0-9_]*[a-zA-Z0-9]+?))$"

# disable S101 (flagging asserts) for tests
[tool.ruff.lint.per-file-ignores]
"pkg-py/tests/*.py" = ["S101"]

[tool.ruff.format]
quote-style = "double"
indent-style = "space"
skip-magic-trailing-comma = false
line-ending = "auto"
docstring-code-format = true
docstring-code-line-length = "dynamic"

[tool.pyright]
include = ["pkg-py/src/querychat"]


# For more tox testing usage (in addition to typing), see:
# https://github.com/posit-dev/chatlas/blob/b91c020a555917c1be5ae2462496de25d82c529d/pyproject.toml#L122-L139
[tool.tox]
legacy_tox_ini = """
[tox]
env_list = py3{9,10,11,12}
isolated_build = True

[testenv]
package = wheel
wheel_build_env = .pkg
commands = pyright
"""<|MERGE_RESOLUTION|>--- conflicted
+++ resolved
@@ -77,12 +77,9 @@
     "node_modules",
     "site-packages",
     "venv",
-<<<<<<< HEAD
     "app-*.py",             # ignore example apps for now
     "app.py",
-=======
     "examples",             # ignore example apps for now
->>>>>>> ba8dda80
 ]
 
 line-length = 88
